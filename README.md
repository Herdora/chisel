--- conflicted
+++ resolved
@@ -1,12 +1,8 @@
 # Keys & Caches
 
-<<<<<<< HEAD
 ![Keys & Caches Banner](assets/banner.png)
 
 A Python library for experiment tracking and machine learning workflow management.
-=======
-A Python library for GPU profiling and tracing PyTorch models.
->>>>>>> 0e397c48
 
 ---
 
