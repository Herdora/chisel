<<<<<<< HEAD
# Keys & Caches Library
=======
<div align="center"><h1>Keys & Caches</h1></div>

<p align="center">
  <img 
    width="256" 
    height="256" 
    alt="ChatGPT Image Aug 14, 2025, 11_59_07 PM" 
    src="https://github.com/user-attachments/assets/8d731ffe-570f-4d72-8fab-cb1ce93cb370" 
  />
</p>

<br><br>

>>>>>>> efa7b056


A Python library for GPU profiling and tracing PyTorch models, inspired by Weights & Biases.

---

## What is Keys & Caches?

Keys & Caches is a Python library that provides automatic profiling and performance insights for PyTorch models. With simple decorators and a familiar API, you can:

* 📊 **Get automatic profiling** — Detailed performance traces for every model forward pass
* 🔍 **Debug performance bottlenecks** — Chrome trace format for visual analysis
* ⏱️ **Time critical operations** — Built-in timing decorators
* 🎯 **Zero-overhead when disabled** — Profiling only activates when initialized

---

## Installation

```bash
pip install kandc
```

---

## Quick Start

```python
import kandc
import torch
import torch.nn as nn

# Initialize Keys & Caches
run = kandc.init(project="my-project", name="experiment-1")

# Define a model with automatic profiling
@kandc.capture_model_class(model_name="MyModel")
class MyModel(nn.Module):
    def __init__(self):
        super().__init__()
        self.linear = nn.Linear(10, 1)
    
    def forward(self, x):
        return self.linear(x)

# Use the model - forward passes are automatically profiled
model = MyModel()
x = torch.randn(32, 10)
y = model(x)

# Log metrics
loss = nn.functional.mse_loss(y, torch.randn(32, 1))
kandc.log({"loss": loss.item(), "epoch": 1})

# Time other operations
@kandc.timed("training_step")
def train_step(model, data):
    # Your training logic here
    pass

# Finish the run
kandc.finish()
```

---

## Key Features

### 🎯 Simple Initialization

```python
kandc.init(
    project="my-ml-project",
    name="experiment-1",
    config={
        "learning_rate": 0.001,
        "batch_size": 32,
        "model": "resnet18",
    }
)
```

### 📈 Automatic Model Profiling

```python
# Class decorator
@kandc.capture_model_class(model_name="CustomModel")
class CustomModel(nn.Module):
    # Your model definition
    pass

# Instance wrapper (great for HuggingFace models)
model = AutoModel.from_pretrained("bert-base-uncased")
model = kandc.capture_model_instance(model, model_name="BERT")
```

### ⏱️ Timing Utilities

```python
# Function decorator
@kandc.timed("data_preprocessing")
def preprocess_data(data):
    # Your preprocessing logic
    return processed_data

# One-off timing
result = kandc.timed_call("expensive_operation", my_function, arg1, arg2)
```

---

## Examples

See the `examples/` directory for detailed examples:
- `quickstart.py` - Minimal getting started example
- `library_usage_example.py` - Comprehensive usage examples

---

## API Reference

### Core Functions
- `kandc.init()` - Initialize a new run with configuration
- `kandc.finish()` - Finish the current run and save all data
- `kandc.log()` - Log metrics to the current run
- `kandc.get_current_run()` - Get the active run object
- `kandc.is_initialized()` - Check if kandc is initialized

### Decorators
- `@kandc.capture_model_class()` - Profile all forward passes of a model class
- `@kandc.capture_model_instance()` - Profile all forward passes of a model instance
- `@kandc.capture_trace()` - Capture detailed PyTorch profiler traces
- `@kandc.timed()` - Time function execution
- `kandc.timed_call()` - Time a single function call

### Run Modes
- `"online"` - Default mode, full functionality
- `"offline"` - Save everything locally, no server sync
- `"disabled"` - No-op mode, useful for production

---

## 🎓 Students & Educators

Email us at **[founders@herdora.com](mailto:founders@herdora.com)** for support and collaboration opportunities!

---

# 📦 Publishing to PyPI

## 🚀 Publish Stable Release

1. **Bump the version** in `pyproject.toml` (e.g., `0.0.15`).

2. **Run the following commands:**
   ```bash
   rm -rf dist build *.egg-info
   python -m pip install --upgrade build twine
   python -m build
   export TWINE_USERNAME=__token__
   twine upload dist/*
   ```

## 🧪 Publish Dev Release

1. **Bump the dev version** in `pyproject.dev.toml` (e.g., `0.0.15.dev1`).

2. **Run the following commands:**
   ```bash
   rm -rf dist build *.egg-info
   cp pyproject.dev.toml pyproject.toml
   python -m pip install --upgrade build twine
   python -m build
   export TWINE_USERNAME=__token__
   twine upload dist/*
   git checkout -- pyproject.toml   # Restore the original pyproject.toml
   ```<|MERGE_RESOLUTION|>--- conflicted
+++ resolved
@@ -1,23 +1,6 @@
-<<<<<<< HEAD
-# Keys & Caches Library
-=======
-<div align="center"><h1>Keys & Caches</h1></div>
+# Keys & Caches
 
-<p align="center">
-  <img 
-    width="256" 
-    height="256" 
-    alt="ChatGPT Image Aug 14, 2025, 11_59_07 PM" 
-    src="https://github.com/user-attachments/assets/8d731ffe-570f-4d72-8fab-cb1ce93cb370" 
-  />
-</p>
-
-<br><br>
-
->>>>>>> efa7b056
-
-
-A Python library for GPU profiling and tracing PyTorch models, inspired by Weights & Biases.
+A Python library for GPU profiling and tracing PyTorch models.
 
 ---
 
